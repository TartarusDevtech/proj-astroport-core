--- conflicted
+++ resolved
@@ -1,6 +1,5 @@
 use cosmwasm_std::{
-<<<<<<< HEAD
-    attr, coin, entry_point, to_binary, BankMsg, Binary, CosmosMsg, Deps, DepsMut, Env,
+    attr, coin, entry_point, to_json_binary, BankMsg, Binary, CosmosMsg, Deps, DepsMut, Env,
     MessageInfo, Reply, ReplyOn, Response, StdResult, SubMsg, Uint128,
 };
 use cw2::set_contract_version;
@@ -8,11 +7,6 @@
 use osmosis_std::types::cosmos::bank::v1beta1::{DenomUnit, Metadata};
 use osmosis_std::types::osmosis::tokenfactory::v1beta1::{
     MsgBurn, MsgCreateDenom, MsgMint, MsgSetBeforeSendHook, MsgSetDenomMetadata,
-=======
-    attr, entry_point, from_json, to_json_binary, wasm_execute, Addr, Binary, CosmosMsg, Deps,
-    DepsMut, Env, MessageInfo, Reply, ReplyOn, Response, StdError, StdResult, SubMsg,
-    SubMsgResponse, SubMsgResult, Uint128, WasmMsg,
->>>>>>> da4eacce
 };
 
 use astroport::querier::query_balance;
@@ -63,7 +57,6 @@
         },
     )?;
 
-<<<<<<< HEAD
     // Create the xASTRO TokenFactory token
     // TODO: After creating the TokenFactory token, also set the tracking contract
     // we need a Neutron upgrade to enable that
@@ -73,26 +66,6 @@
         msg: MsgCreateDenom {
             sender: env.contract.address.to_string(),
             subdenom: TOKEN_SYMBOL.to_owned(),
-=======
-    // Create the xASTRO token
-    let sub_msg: Vec<SubMsg> = vec![SubMsg {
-        msg: WasmMsg::Instantiate {
-            admin: Some(msg.owner),
-            code_id: msg.token_code_id,
-            msg: to_json_binary(&TokenInstantiateMsg {
-                name: TOKEN_NAME.to_string(),
-                symbol: TOKEN_SYMBOL.to_string(),
-                decimals: 6,
-                initial_balances: vec![],
-                mint: Some(MinterResponse {
-                    minter: env.contract.address.to_string(),
-                    cap: None,
-                }),
-                marketing: msg.marketing,
-            })?,
-            funds: vec![],
-            label: String::from("Staked Astroport Token"),
->>>>>>> da4eacce
         }
         .into(),
         gas_limit: None,
@@ -233,20 +206,12 @@
             return Err(ContractError::MinimumStakeAmountError {});
         }
 
-<<<<<<< HEAD
         // Mint the xASTRO tokens to ourselves if this is the first stake
         messages.push(
             MsgMint {
                 sender: env.contract.address.to_string(),
                 amount: Some(coin(MINIMUM_STAKE_AMOUNT.u128(), config.xastro_denom.clone()).into()),
                 mint_to_address: env.contract.address.to_string(),
-=======
-    match from_json(&cw20_msg.msg)? {
-        Cw20HookMsg::Enter {} => {
-            let mut messages = vec![];
-            if info.sender != config.astro_token_addr {
-                return Err(ContractError::Unauthorized {});
->>>>>>> da4eacce
             }
             .into(),
         );
@@ -261,7 +226,6 @@
             return Err(ContractError::StakeAmountTooSmall {});
         }
 
-<<<<<<< HEAD
         amount
     };
 
@@ -273,34 +237,6 @@
             sender: env.contract.address.to_string(),
             amount: Some(minted_coins.clone().into()),
             mint_to_address: env.contract.address.to_string(),
-=======
-            let what = amount
-                .checked_mul(total_deposit)?
-                .checked_div(total_shares)?;
-
-            // Burn share
-            let res = Response::new()
-                .add_message(CosmosMsg::Wasm(WasmMsg::Execute {
-                    contract_addr: config.xastro_token_addr.to_string(),
-                    msg: to_json_binary(&Cw20ExecuteMsg::Burn { amount })?,
-                    funds: vec![],
-                }))
-                .add_message(CosmosMsg::Wasm(WasmMsg::Execute {
-                    contract_addr: config.astro_token_addr.to_string(),
-                    msg: to_json_binary(&Cw20ExecuteMsg::Transfer {
-                        recipient: recipient.clone(),
-                        amount: what,
-                    })?,
-                    funds: vec![],
-                }));
-
-            Ok(res.add_attributes(vec![
-                attr("action", "leave"),
-                attr("recipient", recipient),
-                attr("xastro_amount", cw20_msg.amount),
-                attr("astro_amount", what),
-            ]))
->>>>>>> da4eacce
         }
         .into(),
     );
@@ -407,26 +343,15 @@
 pub fn query(deps: Deps, env: Env, msg: QueryMsg) -> StdResult<Binary> {
     let config = CONFIG.load(deps.storage)?;
     match msg {
-<<<<<<< HEAD
-        QueryMsg::Config {} => Ok(to_binary(&ConfigResponse {
+        QueryMsg::Config {} => Ok(to_json_binary(&ConfigResponse {
             deposit_denom: config.astro_denom,
             share_denom: config.xastro_denom,
             share_tracking_address: config.tracking_contract_address,
         })?),
         QueryMsg::TotalShares {} => {
-            to_binary(&deps.querier.query_supply(config.xastro_denom)?.amount)
-        }
-        QueryMsg::TotalDeposit {} => to_binary(&query_balance(
-=======
-        QueryMsg::Config {} => Ok(to_json_binary(&ConfigResponse {
-            deposit_token_addr: config.astro_token_addr,
-            share_token_addr: config.xastro_token_addr,
-        })?),
-        QueryMsg::TotalShares {} => {
             to_json_binary(&query_supply(&deps.querier, &config.xastro_token_addr)?)
         }
-        QueryMsg::TotalDeposit {} => to_json_binary(&query_token_balance(
->>>>>>> da4eacce
+        QueryMsg::TotalDeposit {} => to_json_binary(&query_balance(
             &deps.querier,
             env.contract.address,
             config.astro_denom,
