[package]
name = "astroport-incentives"
version = "1.1.0"
authors = ["Astroport"]
edition = "2021"
description = "Astroport Incentives Contract distributing rewards to LP stakers"
license = "GPL-3.0-only"
repository = "https://github.com/astroport-fi/astroport"
homepage = "https://astroport.fi"

[lib]
crate-type = ["cdylib", "rlib"]

[features]
library = []

[dependencies]
cosmwasm-std = "1.3"
cw-storage-plus = "0.15"
cosmwasm-schema = "1.4"
cw2 = "1"
cw20 = "1"
cw-utils = "1"
astroport = { path = "../../../packages/astroport", version = "3.11.0" }
thiserror = "1"
itertools = "0.11"

[dev-dependencies]
<<<<<<< HEAD
cw-multi-test = { git = "https://github.com/astroport-fi/cw-multi-test", branch = "astroport_cozy_fork" }
astroport-vesting_131 = { package = "astroport-vesting", version = "=1.3.1", features = ["library"] }
astro-token-converter = { path = "../../periphery/astro_converter", version = "1.0", features = ["library"] }
=======
cw-multi-test = "1.0.0"
>>>>>>> c0f61d66
anyhow = "1"
astroport-factory = { path = "../../factory" }
astroport-pair = { path = "../../pair" }
astroport-pair-stable = { path = "../../pair_stable" }
astroport-native-coin-registry = { path = "../../periphery/native_coin_registry" }
astroport-vesting = { path = "../vesting" }
cw20-base = "1"
proptest = "1.3"<|MERGE_RESOLUTION|>--- conflicted
+++ resolved
@@ -26,13 +26,9 @@
 itertools = "0.11"
 
 [dev-dependencies]
-<<<<<<< HEAD
-cw-multi-test = { git = "https://github.com/astroport-fi/cw-multi-test", branch = "astroport_cozy_fork" }
+cw-multi-test = "1.0.0"
 astroport-vesting_131 = { package = "astroport-vesting", version = "=1.3.1", features = ["library"] }
 astro-token-converter = { path = "../../periphery/astro_converter", version = "1.0", features = ["library"] }
-=======
-cw-multi-test = "1.0.0"
->>>>>>> c0f61d66
 anyhow = "1"
 astroport-factory = { path = "../../factory" }
 astroport-pair = { path = "../../pair" }
