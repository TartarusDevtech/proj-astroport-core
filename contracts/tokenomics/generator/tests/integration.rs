--- conflicted
+++ resolved
@@ -3297,11 +3297,7 @@
         &helper_controller.factory,
         None,
         None,
-<<<<<<< HEAD
         vec![
-=======
-        [
->>>>>>> 702de738
             AssetInfo::Token {
                 contract_addr: cny_token.clone(),
             },
@@ -3315,11 +3311,7 @@
         &helper_controller.factory,
         None,
         None,
-<<<<<<< HEAD
         vec![
-=======
-        [
->>>>>>> 702de738
             AssetInfo::Token {
                 contract_addr: val_token.clone(),
             },
