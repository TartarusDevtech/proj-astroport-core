--- conflicted
+++ resolved
@@ -1,8 +1,3 @@
-<<<<<<< HEAD
-use cosmwasm_schema::write_api;
-
-=======
->>>>>>> d071bedb
 use astroport::generator::{ExecuteMsg, InstantiateMsg, MigrateMsg, QueryMsg};
 use cosmwasm_schema::write_api;
 
@@ -11,10 +6,6 @@
         instantiate: InstantiateMsg,
         query: QueryMsg,
         execute: ExecuteMsg,
-<<<<<<< HEAD
-        migrate: MigrateMsg
-=======
         migrate: MigrateMsg,
->>>>>>> d071bedb
     }
 }