[package]
name = "astroport-maker"
version = "1.3.1"
authors = ["Astroport"]
edition = "2021"

exclude = [
  # Those files are rust-optimizer artifacts. You might want to commit them for convenience but they should not be part of the source code publication.
  "contract.wasm",
  "hash.txt",
]

# See more keys and their definitions at https://doc.rust-lang.org/cargo/reference/manifest.html

[lib]
crate-type = ["cdylib", "rlib"]


[features]
# for more explicit tests, cargo test --features=backtraces
backtraces = ["cosmwasm-std/backtraces"]

[dependencies]
cosmwasm-std = "1.1"
cw2 = "0.15"
cw20 = "0.15"
cw-storage-plus = "0.15"
astroport = { path = "../../../packages/astroport", version = "3" }
thiserror = { version = "1.0" }
cosmwasm-schema = "1.1"
<<<<<<< HEAD
astro-satellite-package = { git = "https://github.com/astroport-fi/astroport_ibc" }
=======
astro-satellite-package = { git = "https://github.com/astroport-fi/astroport_ibc", version = "0.1" }
>>>>>>> 5bb64ca4

[dev-dependencies]
astroport-token = { path = "../../token" }
astroport-factory = { path = "../../factory" }
astroport-pair = { path = "../../pair" }
cw-multi-test = "0.15"
astroport-pair-stable = { path = "../../pair_stable" }
astroport-governance = { git = "https://github.com/astroport-fi/astroport-governance" }
astroport-escrow-fee-distributor = { git = "https://github.com/astroport-fi/astroport-governance" }
astroport-native-coin-registry = { path = "../../periphery/native_coin_registry" }<|MERGE_RESOLUTION|>--- conflicted
+++ resolved
@@ -28,11 +28,7 @@
 astroport = { path = "../../../packages/astroport", version = "3" }
 thiserror = { version = "1.0" }
 cosmwasm-schema = "1.1"
-<<<<<<< HEAD
-astro-satellite-package = { git = "https://github.com/astroport-fi/astroport_ibc" }
-=======
 astro-satellite-package = { git = "https://github.com/astroport-fi/astroport_ibc", version = "0.1" }
->>>>>>> 5bb64ca4
 
 [dev-dependencies]
 astroport-token = { path = "../../token" }
