--- conflicted
+++ resolved
@@ -6,10 +6,6 @@
         instantiate: InstantiateMsg,
         query: QueryMsg,
         execute: ExecuteMsg,
-<<<<<<< HEAD
-        migrate: MigrateMsg
-=======
         migrate: MigrateMsg,
->>>>>>> d071bedb
     }
 }