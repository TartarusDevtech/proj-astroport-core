use cosmwasm_std::{OverflowError, StdError, Uint128};
use thiserror::Error;

/// This enum describes oracle contract errors
#[derive(Error, Debug, PartialEq)]
pub enum ContractError {
    #[error("{0}")]
    Std(#[from] StdError),

    #[error("Unauthorized")]
    Unauthorized {},

    #[error("Must specify swap operations!")]
    MustProvideOperations {},

    #[error("Assertion failed; minimum receive amount: {receive}, swap amount: {amount}")]
    AssertionMinimumReceive { receive: Uint128, amount: Uint128 },

    #[error("The swap operation limit was exceeded!")]
    SwapLimitExceeded {},

    #[error("Native swap operations are not supported!")]
    NativeSwapNotSupported {},

<<<<<<< HEAD
    #[error("An error occurred during migration")]
=======
    #[error("Contract can't be migrated!")]
>>>>>>> d071bedb
    MigrationError {},
}

impl From<OverflowError> for ContractError {
    fn from(o: OverflowError) -> Self {
        StdError::from(o).into()
    }
}<|MERGE_RESOLUTION|>--- conflicted
+++ resolved
@@ -22,11 +22,7 @@
     #[error("Native swap operations are not supported!")]
     NativeSwapNotSupported {},
 
-<<<<<<< HEAD
-    #[error("An error occurred during migration")]
-=======
     #[error("Contract can't be migrated!")]
->>>>>>> d071bedb
     MigrationError {},
 }
 
