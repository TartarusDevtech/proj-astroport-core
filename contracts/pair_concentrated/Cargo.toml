--- conflicted
+++ resolved
@@ -1,10 +1,6 @@
 [package]
 name = "astroport-pair-concentrated"
-<<<<<<< HEAD
-version = "1.2.2"
-=======
 version = "2.0.0"
->>>>>>> 64180e98
 authors = ["Astroport"]
 edition = "2021"
 description = "The Astroport concentrated liquidity pair"
