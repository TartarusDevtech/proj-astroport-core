use cosmwasm_schema::{cw_serde, QueryResponses};

<<<<<<< HEAD
use cosmwasm_std::{Decimal, Uint128};
=======
use cosmwasm_std::{Addr, Decimal, Uint128};
>>>>>>> d071bedb
use cw20::Cw20ReceiveMsg;

use crate::asset::AssetInfo;

pub const MAX_SWAP_OPERATIONS: usize = 50;

/// This structure holds the parameters used for creating a contract.
#[cw_serde]
pub struct InstantiateMsg {
    /// The astroport factory contract address
    pub astroport_factory: String,
}

/// This enum describes a swap operation.
#[cw_serde]
pub enum SwapOperation {
    /// Native swap
    NativeSwap {
        /// The name (denomination) of the native asset to swap from
        offer_denom: String,
        /// The name (denomination) of the native asset to swap to
        ask_denom: String,
    },
    /// ASTRO swap
    AstroSwap {
        /// Information about the asset being swapped
        offer_asset_info: AssetInfo,
        /// Information about the asset we swap to
        ask_asset_info: AssetInfo,
    },
}

impl SwapOperation {
    pub fn get_target_asset_info(&self) -> AssetInfo {
        match self {
            SwapOperation::NativeSwap { ask_denom, .. } => AssetInfo::NativeToken {
                denom: ask_denom.clone(),
            },
            SwapOperation::AstroSwap { ask_asset_info, .. } => ask_asset_info.clone(),
        }
    }
}

/// This structure describes the execute messages available in the contract.
#[cw_serde]
pub enum ExecuteMsg {
    /// Receive receives a message of type [`Cw20ReceiveMsg`] and processes it depending on the received template
    Receive(Cw20ReceiveMsg),
    /// ExecuteSwapOperations processes multiple swaps while mentioning the minimum amount of tokens to receive for the last swap operation
    ExecuteSwapOperations {
        operations: Vec<SwapOperation>,
        minimum_receive: Option<Uint128>,
<<<<<<< HEAD
        to: Option<String>,
=======
        to: Option<Addr>,
>>>>>>> d071bedb
        max_spread: Option<Decimal>,
    },

    /// Internal use
    /// ExecuteSwapOperation executes a single swap operation
    ExecuteSwapOperation {
        operation: SwapOperation,
        to: Option<String>,
        max_spread: Option<Decimal>,
        single: bool,
    },
    /// Internal use
    /// AssertMinimumReceive checks that a receiver will get a minimum amount of tokens from a swap
    AssertMinimumReceive {
        asset_info: AssetInfo,
        prev_balance: Uint128,
        minimum_receive: Uint128,
        receiver: String,
    },
}

#[cw_serde]
pub enum Cw20HookMsg {
    ExecuteSwapOperations {
        /// A vector of swap operations
        operations: Vec<SwapOperation>,
        /// The minimum amount of tokens to get from a swap
        minimum_receive: Option<Uint128>,
<<<<<<< HEAD
        ///
=======
        /// The recipient
>>>>>>> d071bedb
        to: Option<String>,
        /// Max spread
        max_spread: Option<Decimal>,
    },
}

/// This structure describes the query messages available in the contract.
#[cw_serde]
#[derive(QueryResponses)]
pub enum QueryMsg {
    /// Config returns configuration parameters for the contract using a custom [`ConfigResponse`] structure
    #[returns(ConfigResponse)]
    Config {},
    /// SimulateSwapOperations simulates multi-hop swap operations
    #[returns(SimulateSwapOperationsResponse)]
    SimulateSwapOperations {
        /// The amount of tokens to swap
        offer_amount: Uint128,
        /// The swap operations to perform, each swap involving a specific pool
        operations: Vec<SwapOperation>,
    },
}

/// This structure describes a custom struct to return a query response containing the base contract configuration.
#[cw_serde]
pub struct ConfigResponse {
    /// The Astroport factory contract address
    pub astroport_factory: String,
}

/// This structure describes a custom struct to return a query response containing the end amount of a swap simulation
#[cw_serde]
pub struct SimulateSwapOperationsResponse {
    /// The amount of tokens received in a swap simulation
    pub amount: Uint128,
}

/// This structure describes a migration message.
/// We currently take no arguments for migrations.
#[cw_serde]
pub struct MigrateMsg {}<|MERGE_RESOLUTION|>--- conflicted
+++ resolved
@@ -1,10 +1,6 @@
 use cosmwasm_schema::{cw_serde, QueryResponses};
 
-<<<<<<< HEAD
 use cosmwasm_std::{Decimal, Uint128};
-=======
-use cosmwasm_std::{Addr, Decimal, Uint128};
->>>>>>> d071bedb
 use cw20::Cw20ReceiveMsg;
 
 use crate::asset::AssetInfo;
@@ -57,11 +53,7 @@
     ExecuteSwapOperations {
         operations: Vec<SwapOperation>,
         minimum_receive: Option<Uint128>,
-<<<<<<< HEAD
         to: Option<String>,
-=======
-        to: Option<Addr>,
->>>>>>> d071bedb
         max_spread: Option<Decimal>,
     },
 
@@ -90,11 +82,7 @@
         operations: Vec<SwapOperation>,
         /// The minimum amount of tokens to get from a swap
         minimum_receive: Option<Uint128>,
-<<<<<<< HEAD
-        ///
-=======
         /// The recipient
->>>>>>> d071bedb
         to: Option<String>,
         /// Max spread
         max_spread: Option<Decimal>,
