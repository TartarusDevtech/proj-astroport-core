--- conflicted
+++ resolved
@@ -1,28 +1,12 @@
 [workspace]
 resolver = "2"
 members = [
-<<<<<<< HEAD
-  "packages/*",
-  "contracts/factory",
-  "contracts/pair",
-  "contracts/pair_stable",
-  "contracts/pair_concentrated",
-  "contracts/pair_astro_converter",
-#  "contracts/pair_concentrated_inj", TODO: rewrite OB liquidity deployment
-  "contracts/pair_astro_xastro",
-  "contracts/router",
-  "contracts/token",
-  "contracts/whitelist",
-#  "contracts/cw20_ics20", # contract is being deprecated
-  "templates/*",
-  "contracts/tokenomics/*",
-  "contracts/periphery/*",
-=======
     "packages/*",
     "contracts/factory",
     "contracts/pair",
     "contracts/pair_stable",
     "contracts/pair_concentrated",
+    "contracts/pair_astro_converter",
     "contracts/pair_transmuter",
     #  "contracts/pair_concentrated_inj", TODO: rewrite OB liquidity deployment
     "contracts/pair_astro_xastro",
@@ -34,7 +18,6 @@
     "templates/*",
     "contracts/tokenomics/*",
     "contracts/periphery/*",
->>>>>>> c6e7f97d
 ]
 
 [profile.release]
