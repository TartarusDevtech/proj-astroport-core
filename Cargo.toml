[workspace]
resolver = "2"
members = [
    "packages/*",
    "contracts/factory",
    "contracts/pair",
    "contracts/pair_stable",
    "contracts/pair_concentrated",
    "contracts/pair_transmuter",
    #  "contracts/pair_concentrated_inj", TODO: rewrite OB liquidity deployment
<<<<<<< HEAD
    #  "contracts/pair_astro_xastro", # unused
=======
    "contracts/pair_astro_xastro",
    "contracts/pair_xyk_sale_tax",
>>>>>>> c6e7f97d
    "contracts/router",
    "contracts/token",
    "contracts/whitelist",
    "templates/*",
    "contracts/tokenomics/*",
    "contracts/periphery/*",
]

[profile.release]
opt-level = "z"
debug = false
rpath = false
lto = true
debug-assertions = false
codegen-units = 1
panic = 'abort'
incremental = false
overflow-checks = true
strip = true

[patch.'https://github.com/astroport-fi/hidden_astroport_core']
astroport = { path = "packages/astroport" }

[patch.'https://github.com/astroport-fi/astroport-core']
astroport = { path = "packages/astroport" }

[patch.crates-io]
cw-multi-test = { git = "https://github.com/astroport-fi/cw-multi-test.git", rev = "269a2c829d1ad25d67caa4600f72d2a21fb8fdeb" }<|MERGE_RESOLUTION|>--- conflicted
+++ resolved
@@ -8,12 +8,8 @@
     "contracts/pair_concentrated",
     "contracts/pair_transmuter",
     #  "contracts/pair_concentrated_inj", TODO: rewrite OB liquidity deployment
-<<<<<<< HEAD
     #  "contracts/pair_astro_xastro", # unused
-=======
-    "contracts/pair_astro_xastro",
     "contracts/pair_xyk_sale_tax",
->>>>>>> c6e7f97d
     "contracts/router",
     "contracts/token",
     "contracts/whitelist",
