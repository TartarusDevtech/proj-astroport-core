import 'dotenv/config'
import {
    Coin,
    Coins,
    isTxError,
    LCDClient,
    LocalTerra,
    MnemonicKey,
    Msg,
    MsgExecuteContract,
    MsgInstantiateContract,
    MsgMigrateContract,
    MsgStoreCode,
    MsgUpdateContractAdmin, Tx,
    Wallet
} from '@terra-money/terra.js';
import {
    readFileSync,
    writeFileSync,
} from 'fs'
import path from 'path'
import { CustomError } from 'ts-custom-error'

import { APIParams } from "@terra-money/terra.js/dist/client/lcd/APIRequester";
import fs from "fs";
import https from "https";

export const ARTIFACTS_PATH = '../artifacts'

export function getRemoteFile(file: any, url: any) {
    let localFile = fs.createWriteStream(path.join(ARTIFACTS_PATH, `${file}.json`));

    https.get(url, (res) => {
        res.pipe(localFile);
        res.on("finish", () => {
            file.close();
        })
    }).on('error', (e) => {
        console.error(e);
    });
}

export function readArtifact(name: string = 'artifact', from: string = ARTIFACTS_PATH) {
    try {
        const data = readFileSync(path.join(from, `${name}.json`), 'utf8')
        return JSON.parse(data)
    } catch (e) {
        return {}
    }
}

export interface Client {
    wallet: Wallet
    terra: LCDClient | LocalTerra
}

export function newClient(): Client {
    const client = <Client>{}
    if (process.env.WALLET) {
        client.terra = new LCDClient({
            URL: String(process.env.LCD_CLIENT_URL),
            chainID: String(process.env.CHAIN_ID)
        })
        client.wallet = recover(client.terra, process.env.WALLET)
    } else {
        client.terra = new LocalTerra()
        client.wallet = (client.terra as LocalTerra).wallets.test1
    }
    return client
}

export function writeArtifact(data: object, name: string = 'artifact', to: string = ARTIFACTS_PATH) {
    writeFileSync(path.join(to, `${name}.json`), JSON.stringify(data, null, 2))
}

// Tequila lcd is load balanced, so txs can't be sent too fast, otherwise account sequence queries
// may resolve an older state depending on which lcd you end up with. Generally 1000 ms is enough
// for all nodes to sync up.
let TIMEOUT = 1000

export function setTimeoutDuration(t: number) {
    TIMEOUT = t
}

export function getTimeoutDuration() {
    return TIMEOUT
}

export async function sleep(timeout: number) {
    await new Promise(resolve => setTimeout(resolve, timeout))
}

export class TransactionError extends CustomError {
    public constructor(
        public code: string | number,
        public txhash: string | undefined,
        public rawLog: string,
    ) {
        super("transaction failed")
    }
}

export async function createTransaction(wallet: Wallet, msg: Msg) {
    return await wallet.createAndSignTx({ msgs: [msg] })
}

export async function broadcastTransaction(terra: LCDClient, signedTx: Tx) {
    const result = await terra.tx.broadcast(signedTx)
    await sleep(TIMEOUT)
    return result
}

export async function performTransaction(terra: LCDClient, wallet: Wallet, msg: Msg) {
    const signedTx = await createTransaction(wallet, msg)
    const result = await broadcastTransaction(terra, signedTx)
    if (isTxError(result)) {
        throw new TransactionError(result.code, result.codespace, result.raw_log)
    }
    return result
}

export async function uploadContract(terra: LCDClient, wallet: Wallet, filepath: string) {
    const contract = readFileSync(filepath, 'base64');
    const uploadMsg = new MsgStoreCode(wallet.key.accAddress, contract);
    let result = await performTransaction(terra, wallet, uploadMsg);
    return Number(result.logs[0].eventsByType.store_code.code_id[0]) // code_id
}

export async function instantiateContract(terra: LCDClient, wallet: Wallet, admin_address: string | undefined, codeId: number, msg: object, label: string) {
    const instantiateMsg = new MsgInstantiateContract(wallet.key.accAddress, admin_address, codeId, msg, undefined, label);
    let result = await performTransaction(terra, wallet, instantiateMsg)
    return result.logs[0].events.filter(el => el.type == 'instantiate').map(x => x.attributes.filter(element => element.key == '_contract_address').map(x => x.value));
}

export async function executeContract(terra: LCDClient, wallet: Wallet, contractAddress: string, msg: object, coins?: Coins.Input) {
    const executeMsg = new MsgExecuteContract(wallet.key.accAddress, contractAddress, msg, coins);
    return await performTransaction(terra, wallet, executeMsg);
}

export async function queryContract(terra: LCDClient, contractAddress: string, query: object): Promise<any> {
    return await terra.wasm.contractQuery(contractAddress, query)
}

export async function queryContractInfo(terra: LCDClient, contractAddress: string): Promise<any> {
    return await terra.wasm.contractInfo(contractAddress)
}

export async function queryCodeInfo(terra: LCDClient, codeID: number): Promise<any> {
    return await terra.wasm.codeInfo(codeID)
}

export async function queryContractRaw(terra: LCDClient, end_point: string, params?: APIParams): Promise<any> {
    return await terra.apiRequester.getRaw(end_point, params)
}

export async function deployContract(terra: LCDClient, wallet: Wallet, admin_address: string, filepath: string, initMsg: object, label: string) {
    const codeId = await uploadContract(terra, wallet, filepath);
    return await instantiateContract(terra, wallet, admin_address, codeId, initMsg, label);
}

export async function migrate(terra: LCDClient, wallet: Wallet, contractAddress: string, newCodeId: number, msg: object) {
    const migrateMsg = new MsgMigrateContract(wallet.key.accAddress, contractAddress, newCodeId, msg);
    return await performTransaction(terra, wallet, migrateMsg);
}

export function recover(terra: LCDClient, mnemonic: string) {
    const mk = new MnemonicKey({ mnemonic: mnemonic });
    return terra.wallet(mk);
}

export async function update_contract_admin(
    terra: LCDClient,
    wallet: Wallet,
    contract_address: string,
    admin_address: string
) {
    let msg = new MsgUpdateContractAdmin(
        wallet.key.accAddress,
        admin_address,
        contract_address
    );

    return await performTransaction(terra, wallet, msg);
}

export function initialize(terra: LCDClient) {
    const mk = new MnemonicKey();

    console.log(`Account Address: ${mk.accAddress}`);
    console.log(`MnemonicKey: ${mk.mnemonic}`);

    return terra.wallet(mk);
}

export function toEncodedBinary(object: any) {
    return Buffer.from(JSON.stringify(object)).toString('base64');
}

export function strToEncodedBinary(data: string) {
    return Buffer.from(data).toString('base64');
}

export function toDecodedBinary(data: string) {
    return Buffer.from(data, 'base64')
}

export class NativeAsset {
    denom: string;
    amount?: string

    constructor(denom: string, amount?: string) {
        this.denom = denom
        this.amount = amount
    }

    getInfo() {
        return {
            "native_token": {
                "denom": this.denom,
            }
        }
    }

    withAmount() {
        return {
            "info": this.getInfo(),
            "amount": this.amount
        }
    }

    getDenom() {
        return this.denom
    }

    toCoin() {
        return new Coin(this.denom, this.amount || "0")
    }
}

export class TokenAsset {
    addr: string;
    amount?: string

    constructor(addr: string, amount?: string) {
        this.addr = addr
        this.amount = amount
    }

    getInfo() {
        return {
            "token": {
                "contract_addr": this.addr
            }
        }
    }

    withAmount() {
        return {
            "info": this.getInfo(),
            "amount": this.amount
        }
    }

    toCoin() {
        return null
    }

    getDenom() {
        return this.addr
    }
}

export class NativeSwap {
    offer_denom: string;
    ask_denom: string;

    constructor(offer_denom: string, ask_denom: string) {
        this.offer_denom = offer_denom
        this.ask_denom = ask_denom
    }

    getInfo() {
        return {
            "native_swap": {
                "offer_denom": this.offer_denom,
                "ask_denom": this.ask_denom
            }
        }
    }
}

export class AstroSwap {
    offer_asset_info: TokenAsset | NativeAsset;
    ask_asset_info: TokenAsset | NativeAsset;

    constructor(offer_asset_info: TokenAsset | NativeAsset, ask_asset_info: TokenAsset | NativeAsset) {
        this.offer_asset_info = offer_asset_info
        this.ask_asset_info = ask_asset_info
    }

    getInfo() {
        return {
            "astro_swap": {
                "offer_asset_info": this.offer_asset_info.getInfo(),
                "ask_asset_info": this.ask_asset_info.getInfo(),
            }
        }
    }
}

export function checkParams(network: any, required_params: any) {
    for (const k in required_params) {
        if (!network[required_params[k]]) {
            throw "Set required param: " + required_params[k]
        }
    }
<<<<<<< HEAD
}

export async function getLPTokenName(terra: LCDClient | LocalTerra, pool: any) {
    let minter = await queryContract(terra, pool[0], { minter: {} }).then(res => res.minter);
    let assetInfos = await queryContract(terra, minter, { pair: {} }).then(res => res.asset_infos);
    let lpTokenName: string[] = [];

    for ( const asset of assetInfos ) {
        if ( asset.hasOwnProperty("token") ) {
            lpTokenName.push(await queryContract(terra, asset.token.contract_addr, {token_info: {}}).then(res => res.symbol));
        } else if ( asset.hasOwnProperty("native_token") ) {
            lpTokenName.push(asset.native_token.denom.substring(0, 8));
        } else {
            throw "Incompatible type of Asset!"
        }
    }

    return lpTokenName.join("-").substring(0, 17);
=======
>>>>>>> d071bedb
}<|MERGE_RESOLUTION|>--- conflicted
+++ resolved
@@ -314,7 +314,6 @@
             throw "Set required param: " + required_params[k]
         }
     }
-<<<<<<< HEAD
 }
 
 export async function getLPTokenName(terra: LCDClient | LocalTerra, pool: any) {
@@ -322,10 +321,10 @@
     let assetInfos = await queryContract(terra, minter, { pair: {} }).then(res => res.asset_infos);
     let lpTokenName: string[] = [];
 
-    for ( const asset of assetInfos ) {
-        if ( asset.hasOwnProperty("token") ) {
-            lpTokenName.push(await queryContract(terra, asset.token.contract_addr, {token_info: {}}).then(res => res.symbol));
-        } else if ( asset.hasOwnProperty("native_token") ) {
+    for (const asset of assetInfos) {
+        if (asset.hasOwnProperty("token")) {
+            lpTokenName.push(await queryContract(terra, asset.token.contract_addr, { token_info: {} }).then(res => res.symbol));
+        } else if (asset.hasOwnProperty("native_token")) {
             lpTokenName.push(asset.native_token.denom.substring(0, 8));
         } else {
             throw "Incompatible type of Asset!"
@@ -333,6 +332,4 @@
     }
 
     return lpTokenName.join("-").substring(0, 17);
-=======
->>>>>>> d071bedb
 }